--- conflicted
+++ resolved
@@ -227,12 +227,9 @@
         String projectName = toCamelCase(projectDirName);
 
         suffixes.add(("/out/production/" + projectName).replace('/', File.separatorChar));
-<<<<<<< HEAD
         suffixes.add(("/out/production/gradle-" + projectName).replace('/', File.separatorChar));
 
-=======
         suffixes.add(("/" + projectDirName + "/out/production/classes").replace('/', File.separatorChar));
->>>>>>> 9ea9cfa5
         suffixes.add(("/" + projectDirName + "/bin").replace('/', File.separatorChar));
 
         suffixes.add(("/" + projectDirName + "/src/main/resources").replace('/', File.separatorChar));
